#path_to_obs		= dataset1.txt   	           # path to observed data 
path_to_obs		= None

param_to_fit 		= tilt ampl                 # parameters to fit
param_to_sim    	= tilt ampl logellmin logellmax nell f_sky sigma_eps nbar # parameters needed for simulation

prior_func	        = flat_prior flat_prior    # one prior function for each parameter
                                                   # under consideration 

simulation_func = model_cov                        # simulation function
<<<<<<< HEAD
#cov_model	= Gauss+SSC_BKS17		   # Covariance
cov_model	= Gauss
distance_func	= linear_dist_data            # distance function
=======
cov_model	= Gauss+SSC_BKS17		   # Covariance
#cov_model	= Gauss
#distance_func	= linear_dist_data_diag            # distance function
distance_func   = linear_dist_data_acf
>>>>>>> a5f69d61

dist_dim = 1

tilt            = 0.306                            # tilt (shift parameter in polynomial)
ampl            = 0.827                            # amplitude (constant parameter in polynomial)

input_is_true   = 0				   # If 1 (0), input model is fixed (not fixed) at input parameter.
						   # If 0, input model is sampled using true covariance.

tilt_prior_par_name       = pmin  pmax             # parameters for prior distribution
tilt_prior_par_val        = 0.2  0.4               # values for prior distribution

ampl_prior_par_name      = pmin pmax               # parameters for prior distribution  
ampl_prior_par_val       = 0.7  0.9                # values for prior distribution   

tilt_lim                  = 0.2 0.4                # 
ampl_lim                  = 0.7  0.9               # extreme limits for parametes

# log10 of ell
#logellmin = 1.06122434
#logellmax = 4
logellmin = 1.39794
logellmax = 3.60206
nell      = 20

#f_sky           = 0.3636                          # covered sky fraction of survey
f_sky           = 0.1
#sigma_eps       = 0.22                            # intrinsic ellipticity dispersion per component
sigma_eps       = 0.27                             # intrinsic ellipticity dispersion per component
nbar            = 10                               # Number density of galaxies per arcmin^2

nsim            = 800                              #  number of simulations for covariance matrix

M 		= 100				   # number of particle in each particle system
Mini            = 200                              # number of draws for 1st particle system
delta 		= 0.0025			   # convergence criteria
#delta 		= 0.025	          		   # convergence criteria
qthreshold 	= 0.75				   # quantile in distance threshold 
nruns           = -1                               #   Number of runs, if <0 run until convergence criterium is met

file_root 	= quad_PS                          # root to output files names 
screen          = 0			           # rather (1) or not (0) to screen outputs
ncores          = 0 				   # number of cores
split_output    = 1                                # number of intermediate steps written to file

<|MERGE_RESOLUTION|>--- conflicted
+++ resolved
@@ -8,16 +8,10 @@
                                                    # under consideration 
 
 simulation_func = model_cov                        # simulation function
-<<<<<<< HEAD
 #cov_model	= Gauss+SSC_BKS17		   # Covariance
 cov_model	= Gauss
 distance_func	= linear_dist_data            # distance function
-=======
-cov_model	= Gauss+SSC_BKS17		   # Covariance
-#cov_model	= Gauss
-#distance_func	= linear_dist_data_diag            # distance function
-distance_func   = linear_dist_data_acf
->>>>>>> a5f69d61
+#distance_func   = linear_dist_data_acf
 
 dist_dim = 1
 
