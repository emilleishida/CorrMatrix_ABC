--- conflicted
+++ resolved
@@ -33,12 +33,9 @@
 
 M 		= 100				   # number of particle in each particle system
 Mini            = 200                              # number of draws for 1st particle system
-<<<<<<< HEAD
 #delta 		= 0.0025				   # convergence criteria
 delta		= 0.025
-=======
-delta 		= 0.01   			   # convergence criteria
->>>>>>> 864f79c9
+#delta 		= 0.01   			   # convergence criteria
 qthreshold 	= 0.75				   # quantile in distance threshold 
 
 file_root 	= linear_PS                        # root to output files names 
