--- conflicted
+++ resolved
@@ -120,20 +120,7 @@
 
 
 def get_cov_ML(mean, cov, size):
-    """
-    *** covariance of the data! ***
-    Simulate a set of catalogs from  a multivariate gaussian with given mean,
-    covariance and number of observations. 
-    Then extract the mean and covariance from the simulated values.
-
-    input: mean, expected mean of observations - array of floats
-           cov, covariance matrix  - matrix of floats
-           size, number of observations in the catalog - int
-
-    output: cov_est, the estimated covariance matrix - matrix of floats
-    """
-
-    # simulate catalog
+
     y2 = multivariate_normal.rvs(mean=mean, cov=cov, size=size)
     # y2[:,j] = realisations for j-th data entry
     # y2[i,:] = data vector for i-th realisation
@@ -184,7 +171,7 @@
     f.close()
 
 
-def plot_mean_std(n, fit_res, out_name='line_mean_std', a=1, b=0):
+def plot_mean_std(n, fit_res, out_name='line_mean_std', a=1, b=2.5):
     """Plot mean and std from MCMC fits versus number of
        realisations n
 
@@ -352,11 +339,8 @@
 sig = 100
 do_fit_stan = False
 
-<<<<<<< HEAD
 #np.random.seed(1056)                 # set seed to replicate example
 
-=======
->>>>>>> a24a54f9
 
 # Data
 n_D = 50                                                 # Dimension of data vector
@@ -372,10 +356,6 @@
 sigma_m1_ML = []
 fit_res     = {}
 
-fit_res['a_mean'] = []
-fit_res['a_std'] = []
-fit_res['b_mean'] = []
-=======
 for var in ['a', 'b']:
     for t in ['mean', 'std']:
         fit_res['{}_{}'.format(var, t)] = []
