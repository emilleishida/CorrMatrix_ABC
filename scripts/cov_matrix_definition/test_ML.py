#!/usr/bin/env python

import numpy as np
from scipy.stats import norm, uniform, multivariate_normal
import matplotlib
matplotlib.use("Agg")
import pylab as plt
import sys
import os
import re
import time
import copy
from astropy.table import Table, Column
from astropy.io import ascii
from optparse import OptionParser
from optparse import OptionGroup

sys.path.append('../..')
from covest import *


"""
test_ML.py.

Example run to create simulations:
test_ML.py   -D 750   -p   1_0   -s   5   -v   -m s  -r   -n   4   --n_n_S   10   -R 100

Add more simulations:
test_ML.py   -D 750   -p   1_0   -s   5   -v   -m s  -r   -n   4   --n_n_S   10   -R 100 -a

Read existing simulations:
test_ML.py   -D 750   -p   1_0   -s   5   -v   -m r  -r   -n   4   --n_n_S   10   -R 100
"""



"""The following functions correspond to the expectation values for Gaussian
   distributions. See Taylor, Joachimi & Kitching (2013), TKB13
"""


def alpha(n_S, n_D):
    """Return precision matrix estimate bias prefactor alpha.
    """

    return (n_S - 1.0)/(n_S - n_D - 2.0)



def A(n_S, n_D):
    """Return TJK13 (27)
    """

    A = alpha(n_S, n_D)**2 / ((n_S - n_D - 1.0) * (n_S - n_D - 4.0))

    return A



def A_corr(n_S, n_D):
    """Return TJK13 (28), this is A/alpha^2.
    """

    
    A_c =  1.0 / ((n_S - n_D - 1.0) * (n_S - n_D - 4.0))

    return A_c



def tr_N_m1_ML(n, n_D, par):
    """Maximum-likelihood estimate of inverse covariance normalised trace.
       TJK13 (24), IK17 (4).
       This is 1/alpha.
    """

    #return [alpha(n_S, n_D) * par for n_S in n]
    return [1/alpha_new(n_S, n_D) * par for n_S in n]



def par_fish(n, n_D, par):
    """Parameter RMS from Fisher matrix using biased precision matrix.
       Square root of expectation value of TJK13 (43), follows from (25).
       Also square root of IK17 (9).
    """

    #return [np.sqrt(1.0 / alpha(n_S, n_D)) * par for n_S in n]
    return [np.sqrt(alpha_new(n_S, n_D)) * par for n_S in n]



def std_fish_deb(n, n_D, par):
    """Error on variance from Fisher matrix with debiased inverse covariance estimate.
       Ssquare root of TJK13 (49, 50), IK17 (18).
    """

    return [np.sqrt(2.0 / (n_S - n_D - 4.0)) * par for n_S in n]



def std_fish_biased(n, n_D, par):
    """Error on variance from Fisher matrix with biased inverse covariance estimate,
       with correction, IK17 (26).
    """

    return [np.sqrt(2 * A(n_S, n_D) * ((n_S - n_D - 1))) / (2 * A(n_S, n_D) + alpha(n_S, n_D)**2) * par for n_S in n]



def std_fish_biased2(n, n_D, par):
    """Error on variance from Fisher matrix with biased inverse covariance estimate,
       with correction, IK17 (26), ignoring 2A in denominator.
    """

    return [np.sqrt(2 * A(n_S, n_D) * ((n_S - n_D - 1))) / (alpha(n_S, n_D)**2) * par for n_S in n]



def std_fish_biased_TJK13(n, n_D, par):
    """0th-order error on variance from Fisher matrix with biased inverse covariance estimate.
       From TJK13 (49) with A (27) instead of A_corr (28) in (49).
       Square root of IK17 (22).
    """

    #return [np.sqrt(2 * A(n_S, n_D) / alpha(n_S, n_D)**4 * (n_S - n_D - 1)) * par for n_S in n] # checked

    return std_fish_deb(n, n_D, par) * alpha_new(n, n_D)



def std_fish_deb_TJ14(n, n_D, par):
    """Improved error on variance from the Fisher matrix.
       From TJ14 (12). This seems to be the case of the debiased precision matrix.
    """

    n_P = 2  # Number of parameters
    return [np.sqrt(2 * (n_S - n_D + n_P - 1) / (n_S - n_D -2)**2) * par for n_S in n]



def std_fish_biased_TJ14(n, n_D, par):
    """Improved error on variance from the Fisher matrix.
       From TJ14 (12), with division by the de-biasing factor alpha.
    """

    n_P = 2  # Number of parameters
    return [np.sqrt(2 * (n_S - n_D + n_P - 1) / (n_S - n_D -2)**2) / alpha(n_S, n_D) * par for n_S in n]



def hatdetF(n_S, n_D, sig2, delta):
    """Return expectation value of estimated determinant.
    """

    det = detF(n_D, sig2, delta)
    det = det * (2 * A(n_S, n_D) + alpha(n_S, n_D)**2)
    return det 



def deltaG2(a, n_S, n_D, sig2, delta):
    """Return <(Delta G_aa)^2>.
    """

    pref = 2 * A(n_S, n_D) / sig2**2 * (n_S - n_D - 1) * n_D**2

    if a==0:
        dG2 = pref
    elif a==1:
        dG2 = pref * (delta**2/12.0)**2
        # TODO: n_D**2 check
    else:
        error('Invalid parameter index {}'.format(a))

    return dG2



def std_fish_biased_ana(a, n, n_D, sig2, delta):

    return [np.sqrt(1.0/hatdetF(n_S, n_D, sig2, delta)**2 *
               deltaG2(a, n_S, n_D, sig2, delta) 
            ) for n_S in n]



def std_fish_biased_exa(a, n, n_D, sig2, delta):

    return [np.sqrt(1.0/detF(n_D, sig2, delta)**2 *
               deltaG2(a, n_S, n_D, sig2, delta) 
            ) for n_S in n]




def plot_det(n, x, sig2, delta, F, n_R):

    n_D = len(x)

    plot_init(n_D, n_R)
    ax = plt.subplot(1, 1, 1)

    det_num = []
    det_ana = []
    det_exa = np.array([detF(n_D, sig2, delta)] * len(n))

    for i, nn in enumerate(n):
        if n_R > 1:
            fmean = F[i,:].mean(axis=1)  # average over run
        else:
            fmean = F[i,0,:]  # check!
        det = fmean[0,0] * fmean[1,1] - fmean[0,1] ** 2
        det_num.append(det)

        det = hatdetF(nn, n_D, sig2, delta)
        det_ana.append(det)

    det_num = np.array(det_num)
    det_ana = np.array(det_ana)

    f = 1.005
    plt.plot(n/f, det_num/det_exa, marker='o', color='m', label='$|F|$ num/exact')
    plt.plot(n/f, det_ana/det_exa, 'y-', label='$|F|$ analytical/exact')
    #plt.plot(n/f, det_exa, 'c-', label='$|F|$ exa')

    det_exa_m1 = 1/det_exa
    det_num_m1 = 1/det_num
    det_ana_m1 = 1/det_ana

    plt.plot(n*f, det_num_m1/det_exa_m1, marker='s', color='m', linestyle='--', label='$1/|F|$ num/exact')
    plt.plot(n*f, det_ana_m1/det_exa_m1, 'y--', label='$1/|F|$ analytical/exact')

    plt.plot(n, det_exa/det_exa, 'b-')

    plt.xlabel('$n_{\\rm s}$')
    plt.ylabel('determinant of Fisher matrix relative to exact one')
    plt.legend(loc='best', numpoints=1, frameon=False)
    ax.set_yscale('log')
    plt.ylim(1e-4, 1e4)
    plt.savefig('det.pdf')

    f = open('det.txt', 'w')
    print >>f, '# n_S det_num det_ana det_exa'
    for i, nn in enumerate(n):
        print >>f, '{} {} {} {}'.format(nn, det_num[i], det_ana[i], det_exa[i])
    f.close()



def plot_std_fish_biased_ana(par_name, n, x, sig2, delta, F=None, n_R=0):

    EPS = 1e-6

    n_D = len(x)
    plot_init(n_D, n_R)
    ax = plt.subplot(1, 1, 1)
    color = ['g', 'm']


    for i, p in enumerate(par_name):
        n_fine = np.arange(n[0], n[-1], len(n)/10.0)
        var_ana  = std_fish_biased_ana(i, n_fine, n_D, sig2, delta)
        plt.plot(n_fine, var_ana, '-', color=color[i], label='$\sigma[\sigma^2({})]$ '.format(p))

        var_exa  = std_fish_biased_exa(i, n_fine, n_D, sig2, delta)
        plt.plot(n_fine, var_exa, '--', color=color[i], label='$\sigma[\sigma^2({})]$ TKJ13'.format(p))

    mode = 3

    det = 0
        
    if F is not None:
        std_a = []
        std_b = []

        if mode == 4:
            fmean = F.mean(axis=(0,1))  # average over n_S and run
            det = fmean[0,0] * fmean[1,1] - fmean[0,1] ** 2

        for i, nn in enumerate(n):
            Fm1 = np.zeros(shape=(n_R, 2, 2))

            if mode == 3:
                if n_R > 1:
                    fmean = F[i,:].mean(axis=1)  # average over run
                else:
                    fmean = F[i,0,:]
                det = fmean[0,0] * fmean[1,1] - fmean[0,1] ** 2

            for run in range(n_R):
                f     = F[i,run]

                if mode == 1:    # Numerical inverse
                    if f.any():
                        Fm1[run] = np.linalg.inv(f)

                elif mode == 2:  # Analytical inverse
                    det = f[0,0] * f[1,1] - f[0,1] ** 2
                    if det > EPS:
                        Fm1[run,0,0] = f[1,1] / det
                        Fm1[run,1,1] = f[0,0] / det

                elif mode == 3:  # Analytical inverse with mean determinant (first-order term)
                    if det > EPS:
                        Fm1[run,0,0] = f[1,1] / det
                        Fm1[run,1,1] = f[0,0] / det

            std_a.append(np.std(Fm1[:,0,0]))
            std_b.append(np.std(Fm1[:,1,1]))
        plt.plot(n, std_a, marker='o', color='g', label='$\sigma[\sigma^2({})]$ from $F^{{-1}}$ (mode={})'.format('a', mode))
        plt.plot(n, std_b, marker='o', color='m', label='$\sigma[\sigma^2({})]$ from $F^{{-1}}$ (mode={})'.format('b', mode))

    plt.ylim(8e-9, 1e-2)
    plt.xlabel('$n_{\\rm s}$')
    plt.ylabel('std(var)')
    plt.legend(loc='best', numpoints=1, frameon=False)
    ax.set_yscale('log')
    plt.savefig('{}.pdf'.format('std_var_ana'))


def plot_A_alpha2(n, n_D, par):

    plot_init(n_D, -1)
    ax = plt.subplot(1, 1, 1)

    n_fine = np.arange(n[0], n[-1], len(n)/10.0)

    plt.plot(n_fine, 2*A(n_fine, n_D)/alpha(n_fine, n_D)**2, '-', color='g', label='$2A/\\alpha^2$')
    plt.legend(frameon=False)
    plt.xlabel('$n_{\\rm s}$')
    plt.ylabel('$2A/\\alpha^2$')
    ax.set_yscale('log')
    plt.savefig('A_alpha2')

    plot_init(n_D, -1)
    ax = plt.subplot(1, 1, 1)

    # It's strange that for low n_S the ratio 2A/alpha^2 approaches unity, but in std_fish_biased
    # ignoring 2A does not make any visible change

    pA = std_fish_biased(n_fine, n_D, par)
    pB = std_fish_biased2(n_fine, n_D, par)
    pC = std_fish_biased_TJ14(n_fine, n_D, par)
    plt.plot(n_fine, pA, '-', color='g', label='eq. (26)')
    plt.plot(n_fine, pB, '--', color='r', label='ignoring $2A$')
    plt.plot(n_fine, pC, '-.', color='r', label='TJK14')

    plt.legend(frameon=False)
    plt.xlabel('$n_{\\rm s}$')
    plt.ylabel('std(var)')
    ax.set_yscale('log')

    plt.savefig('std_var_comp')

    f = open('std_var_comp.txt', 'w')
    for i in range(len(n_fine)):
        print >>f, n_fine[i], pA[i], pB[i], pC[i]
    f.close()



def params_default():
    """Set default parameter values.

    Parameters
    ----------
    None

    Returns
    -------
    p_def: class mkstuff.param
        parameter values
    """

    n_D = 750

    p_def = param(
        n_D = n_D,
        n_R = 10,
        n_n_S = 10,
        f_n_S_max = 10.0,
        n_S_min = n_D + 5,
        spar = '1.0 0.0',
        sig2 = 5.0,
        mode   = 's',
        do_fit_stan = False,
        do_fish_ana = False,
        likelihood  = 'norm',
        n_jobs = 1,
        random_seed = False,
    )

    return p_def



def parse_options(p_def):
    """Parse command line options.

    Parameters
    ----------
    p_def: class mkstuff.param
        parameter values

    Returns
    -------
    options: tuple
        Command line options
    args: string
        Command line string
    """

    usage  = "%prog [OPTIONS]"
    parser = OptionParser(usage=usage)

    parser.add_option('-D', '--n_D', dest='n_D', type='int', default=p_def.n_D,
        help='Number of data points, default={}'.format(p_def.n_D))
    parser.add_option('-R', '--n_R', dest='n_R', type='int', default=p_def.n_R,
        help='Number of runs per simulation, default={}'.format(p_def.n_R))
    parser.add_option('', '--n_n_S', dest='n_n_S', type='int', default=p_def.n_n_S,
        help='Number of n_S, where n_S is the number of simulation, default={}'.format(p_def.n_n_S))
    parser.add_option('', '--f_n_S_max', dest='f_n_S_max', type='float', default=p_def.f_n_S_max,
        help='Maximum n_S = n_D x f_n_S_max, default: f_n_S_max={}'.format(p_def.f_n_S_max))
    parser.add_option('', '--n_S_min', dest='n_S_min', type='int', default=p_def.n_S_min,
        help='Minimum n_S, default=n_D+5 ({})'.format(p_def.n_S_min))
    parser.add_option('', '--n_S', dest='str_n_S', type='string', default=None,
        help='Array of n_S, default=None. If given, overrides n_S_min, n_n_S and f_n_S_max')


    parser.add_option('-p', '--par', dest='spar', type='string', default=p_def.spar,
        help='list of parameter values, default=\'{}\''.format(p_def.spar))
    parser.add_option('-s', '--sig2', dest='sig2', type='float', default=p_def.sig2,
        help='variance of Gaussian, default=\'{}\''.format(p_def.sig2))

    parser.add_option('', '--fit_stan', dest='do_fit_stan', action='store_true',
        help='Run stan for MCMC fitting, default={}'.format(p_def.do_fit_stan))
    parser.add_option('', '--fish_ana', dest='do_fish_ana', action='store_true',
        help='Calculate analytical Fisher matrix, default={}'.format(p_def.do_fish_ana))
    parser.add_option('-L', '--like', dest='likelihood', type='string', default=p_def.likelihood,
        help='Likelihood for MCMC, one in \'norm\'|\'SH\', default=\'{}\''.format(p_def.likelihood))
    parser.add_option('', '--sig_var_noise', dest='sig_var_noise', type='string',
        help='MCMC \'noise\' to be subtracted from sigma(var) plots for fits, default=None')

    parser.add_option('-m', '--mode', dest='mode', type='string', default=p_def.mode,
        help='Mode: \'s\'=simulate, \'r\'=read, default={}'.format(p_def.mode))
    parser.add_option('-a', '--add_simulations', dest='add_simulations', action='store_true', help='add simulations to existing files')
    parser.add_option('-r', '--random_seed', dest='random_seed', action='store_true', help='random seed')

    parser.add_option('-n', '--n_jobs', dest='n_jobs', type='int', default=p_def.n_jobs,
        help='Number of parallel jobs, default={}'.format(p_def.n_jobs))

    parser.add_option('-v', '--verbose', dest='verbose', action='store_true', help='verbose output')

    options, args = parser.parse_args()

    return options, args



def check_options(options):
    """Check command line options.

    Parameters
    ----------
    options: tuple
        Command line options

    Returns
    -------
    erg: bool
        Result of option check. False if invalid option value.
    """

    if options.add_simulations == True:
        if options.random_seed is False:
            error('Adding simulations (-a) only possible with random seed (-r)')
        if re.search('r', options.mode) is not None:
            error('Adding simulations (-a) is not  possible in read mode (-m r)')
        if not os.path.isfile('sigma_ML.txt'):
            error('Previous file \'sigma_ML.txt\' necessary for option -a (adding simulations)')

    if re.search('s', options.mode) is not None and re.search('r', options.mode) is not None:
        error('Simulation and read mode (-m rs) not possible simultaneously') 

    see_help = 'See option \'-h\' for help.'

    return True



def update_param(p_def, options):
    """Return default parameter, updated and complemented according to options.
    
    Parameters
    ----------
    p_def:  class mkstuff.param
        parameter values
    optiosn: tuple
        command line options
    
    Returns
    -------
    param: class mkstuff.param
        updated paramter values
    """

    param = copy.copy(p_def)

    # Update keys in param according to options values
    for key in vars(param):
        if key in vars(options):
            setattr(param, key, getattr(options, key))

    # Add remaining keys from options to param
    for key in vars(options):
        if not key in vars(param):
            setattr(param, key, getattr(options, key))

    # Do extra stuff if necessary
    par = my_string_split(param.spar, num=2, verbose=param.verbose, stop=True)
    options.par = [float(p) for p in par]
    options.a = options.par[0]
    options.b = options.par[1]

    tmp = my_string_split(param.sig_var_noise, num=2, verbose=param.verbose, stop=True)
    if tmp != None:
        param.sig_var_noise = [float(s) for s in tmp]
<<<<<<< HEAD
    else:
        param.sig_var_noise = None
=======
    param.sig_var_noise = None
>>>>>>> 018234cd

    if options.str_n_S == None:
        param.n_S = None
    else:
        str_n_S_list = my_string_split(options.str_n_S, verbose=False, stop=True)
        param.n_S = [int(str_n_S) for str_n_S in str_n_S_list]


    return param



def numbers_from_file(file_base, npar):
    """Return number of simulation and runs as read from simulation file"""

    dat = ascii.read('{}.txt'.format(file_base))

    # Number of simulation cases = number of rows in file
    n_n_S = len(dat['n_S'])

    # Number of runs: number of columns, subtract one (n_S), divide by 2 (mean+std),
    # devide by number of parameters
    n_R   = (len(dat.keys()) - 1) / 2 / npar

    return n_n_S, n_R



# Gaussian likelihood function
# chi^2 = -2 log L = (y - mu)^t Psi (y - mu).
# y: n_D dimensional data vector, simulated as y(x) ~ N(mu(x), C)
#    with mu(x) = b + a * x
# x: x ~ Uniform(-100, 100)
# mu: mean, mu(x) = b + a * x, with parameters b, a
# Psi: estimated inverse covariance, Phi^-1 times correction factor
# Phi: estimate of true covariance C, ML estimate from n_S realisations of y.
# C = diag(sig^2, ..., sig^2)
# Fisher matrix
# F_rs = 1/2 ( dmu^t/dr Psi dmu/ds + dmu^t/ds Psi dmu/dr)
#      = 1/2 |2 x^t Psi x               x^t Psi 1 + 1^t Psi x| 
#            |1^t Psi x + x^t Psi 1     2 1^t Psi 1|
#      =     |x^t Psi x   x^t Psi 1|
#            |x^t Psi 1   1^1 Psi 1|
#      =     |sum_ij x_i Psi_ij x_j   sum_ij x_i Psi_ij|
#            |sum_ij x_i Psi_ij       sum_ij Psi_ij|
# e.g. F_11 = F_aa = x Psi x^t

def Fisher_ana_ele(r, s, x, Psi):
    """Return analytical Fisher matrix element (r, s).

    Parameters
    ----------
    r, s: integer
        indices of matrix, r,s in {0,1}
    x: array of float
        abcissa for data vector y(x)=a*x+b
    Psi: matrix
        precision matrix

    Returns
    -------
    f_rs: float
        Fisher matrix element (r, s)
    """

    n_D = len(x)
    v = np.zeros(shape = (2, n_D))
    for i in (r, s):
        if i == 0:
            v[i] = x
        elif i == 1:
            v[i] = np.ones(shape=n_D)
        else:
            print('Invalid index {}'.format(i))
            sys.exit(1)

    f_rs = np.einsum('i,ij,j', v[r], Psi, v[s])

    # Check result by hand
    #f_rs = 0
    #for i in range(n_D):
        #for j in range(n_D):
            #f_rs += v[r,i] * Psi[i, j] * v[s, j]

    return f_rs



def Fisher_num_ele(r, s, x, a, b, Psi):
    """Return numerical Fisher matrix element (r, s).

    Parameters
    ----------
    r, s: integer
        indices of matrix, r,s in {0,1}
    x: array of float
        x-values on which data vector is evaluated
    a, b: double
        parameters
    Psi: matrix
        precision matrix

    Returns
    -------
    f_rs: float
        Fisher matrix element (r, s)
    """


    if r == 0:
        h = 0.1 * a
        dy_dr = ((a+h) * x + b - ((a-h) * x + b)) / (2*h)
    else:
        h = 0.1
        dy_dr = (a * x + b+h - (a * x + b-h)) / (2*h)

    if s == 0:
        h = 0.1 * a
        dy_ds = ((a+h) * x + b - ((a-h) * x + b)) / (2*h)
    else:
        h = 0.1
        dy_ds = (a * x + b+h - (a * x + b-h)) / (2*h)

    f_rs = np.einsum('i,ij,j', dy_dr, Psi, dy_ds)

    return f_rs



def Fisher_error(F):
    """Return errors (Cramer-Rao bounds) from Fisher matrix

    Parameters
    ----------
    F: matrix of float
        Fisher matrix

    Returns
    -------
    d: array of float
        vector of parameter errors
    """

    Finv = np.linalg.inv(F)
    d    = np.sqrt(np.diag(Finv))

    return d



def Fisher_ana(y, Psi):
    """Return analytical Fisher matrix

    Parameters
    ----------
     y: array of float
        data vector
    Psi: matrix
        precision matrix

    Returns
    -------
    f: matrix
        Fisher matrix
    """

    f = np.zeros(shape = (2, 2))
    for r in (0, 1):
        for s in (0, 1):
            f[r,s] = Fisher_ana_ele(r, s, y, Psi)

    return f



def Fisher_num(x, a, b, Psi):
    """Return numerical Fisher matrix

    Parameters
    ----------
    x: array of float
        x-values of data vector
    a, b: double
        parameters
    Psi: matrix
        precision matrix

    Returns
    -------
    f: matrix
        Fisher matrix
    """

    f = np.zeros(shape = (2, 2))
    for r in (0, 1):
        for s in (0, 1):
            f[r,s] = Fisher_num_ele(r, s, x, a, b, Psi)

    return f



def get_cov_ML_by_hand(y2, ymean, cov, n_S, n_D):
    """ Double check that get_cov_ML is the same as calculating 'by hand'"""

    cov_est = np.zeros(shape=(n_D, n_D))
    if n_D > 1:

        #didj = (y2 - ymean)*(y2 - ymean)
        #cov_est = didj.sum(axis=0)

        for i in range(n_D):
            for j in range(i, n_D):
                cov_est[i,j] = sum((y2[:,i] - ymean[i]) * (y2[:,j] - ymean[j]))
        for i in range(n_D):
            for j in range(0, i):
                cov_est[i,j] = cov_est[j,i]
        cov_est = cov_est / (n_S - 1.0)

    else:

        cov_est[0,0] = sum((y2 - ymean) * (y2 - ymean)) / (n_S - 1.0)

    return cov_est



def get_cov_ML(mean, cov, size):

    y2 = multivariate_normal.rvs(mean=mean, cov=cov, size=size)
    # y2[:,j] = realisations for j-th data entry
    # y2[i,:] = data vector for i-th realisation

    # Estimate mean (ML)
    ymean = np.mean(y2, axis=0)

    # Calculate covariance matrix via np
    cov_est = np.cov(y2, rowvar=False)

    # Or by hand
    # 01/11 checked that this gives same results, with
    # test_ML.py -D 50 -p 1_0 --n_n_S 10 --f_n_S_max 10 -s 0.2 -m s -R 50 -v
    #n_D = len(mean)
    #cov_est = get_cov_ML_by_hand(y2, ymean, cov, size, n_D)
    #print(cov_est)


    if size > 1:
        pass
    else:
        cov_est = [[cov_est]]

    return cov_est



def debias_cov(cov_est_inv, n_S):
    """Return debiased inverse covariance estimate
    """

    n_D   = cov_est_inv.shape[0]
    if n_S - n_D - 2 <= 0:
        print('Number of simulations {} too small for data dimension = {}, resulting in singular covariance'.format(n_S, n_D))
    alpha = (n_S - n_D - 2.0) / (n_S - 1.0)

    return alpha * cov_est_inv



def fit_corr_inv_true(x1, cov_true, sig2, n_jobs=3):
    """
    Generates one draw from a multivariate normal distribution
    and performs the linear fit using the true inverse 
    diagonal covariance

    input:  x1, mean of multivariate normal distribution - vector of floats
            sig2, variance
            n_jobs, number of parallel jobs

    output: fit, Stan fitting object
    """

    # Fit
    toy_data = {}                  # build data dictionary
    toy_data['nobs'] = len(x1)     # sample size = n_D
    toy_data['x'] = x1             # explanatory variable

    # cov = covariance of the data!
    y = multivariate_normal.rvs(mean=x1, cov=cov_true, size=1)
    toy_data['y'] = y              # response variable, here one realisation

    # set estimated covariance matrix for fitting
    cov_inv = np.diag([1.0/sig2 for i in range(len(x1))])
    toy_data['cov_inv'] = cov_inv

    # STAN code
    # the fitting code does not believe that observations are correlated!
    stan_code = """
    data {
        int<lower=0> nobs;
        vector[nobs] x;
        vector[nobs] y; 
        matrix[nobs, nobs] cov_inv;
    }
    parameters {
        real a;
        real b;                                                              
    }
    model {
        vector[nobs] mu;
        real chi2;

        mu = b + a * x;

        chi2 = (y - mu)' * cov_inv * (y - mu);

        target += -chi2/2;
    }
    """

    import pystan
    start = time.time()
    fit = pystan.stan(model_code=stan_code, data=toy_data, iter=2000, chains=n_jobs, verbose=False, n_jobs=n_jobs)

    # Testing: fast call to pystan
    #fit = pystan.stan(model_code=stan_code, data=toy_data, iter=1, chains=1, verbose=False, n_jobs=n_jobs)

    end = time.time()

    #elapsed = end - start
    #print 'elapsed time = ' + str(elapsed)

    return fit



def fit_corr(x1, cov_true, cov_est, n_jobs=3):
    """
    Generates one draw from a multivariate normal distribution
    and performs the linear fit taking the correlation estimated 
    from simulations into consideration.

    input:  x1, mean of multivariate normal distribution - vector of floats
            cov_true, square covariance matrix for the simulation
            cov_est, square covariance matrix for the fitting
            n_jobs, number of parallel jobs

    output: fit, Stan fitting object
    """

    # Fit
    toy_data = {}                  # build data dictionary
    toy_data['nobs'] = len(x1)     # sample size = n_D
    toy_data['x'] = x1             # explanatory variable

    # cov = covariance of the data!
    y = multivariate_normal.rvs(mean=x1, cov=cov_true, size=1)
    toy_data['y'] = y              # response variable, here one realisation

    # set estimated covariance matrix for fitting
    toy_data['cov_est'] = cov_est

    # STAN code
    # the fitting code does not believe that observations are correlated!
    stan_code = """
    data {
        int<lower=0> nobs;                                 
        vector[nobs] x;                       
        vector[nobs] y;   
        matrix[nobs, nobs] cov_est;                    
    }
    parameters {
        real a;
        real b;                                                              
    }
    model {
        vector[nobs] mu;

        mu = b + a * x;

        y ~ multi_normal(mu, cov_est);             # Likelihood function
    }
    """

    import pystan
    start = time.time()
    fit = pystan.stan(model_code=stan_code, data=toy_data, iter=2000, chains=n_jobs, verbose=False, n_jobs=n_jobs)

    # Testing: fast call to pystan
    #fit = pystan.stan(model_code=stan_code, data=toy_data, iter=1, chains=1, verbose=False, n_jobs=n_jobs)

    end = time.time()

    #elapsed = end - start
    #print 'elapsed time = ' + str(elapsed)

    return fit


def fit_corr_SH(x1, cov_true, cov_est_inv, n_jobs=3):
    """
    Generates one draw from a multivariate student-t distribution
    (see Sellentin & Heavens 2015)
    and performs the linear fit taking the correlation estimated 
    from simulations into consideration.

    input:  x1, mean of multivariate normal distribution - vector of floats
            cov_true, square covariance matrix for the simulation
            cov_est_inv, inverse square covariance matrix for the fitting
            n_jobs, number of parallel jobs

    output: fit, Stan fitting object
    """

    # Fit
    toy_data = {}                  # build data dictionary
    toy_data['nobs'] = len(x1)     # sample size = n_D
    toy_data['x'] = x1             # explanatory variable

    # cov = covariance of the data!
    y = multivariate_normal.rvs(mean=x1, cov=cov_true, size=1)
    toy_data['y'] = y              # response variable, here one realisation

    # set estimated inverse covariance matrix for fitting
    toy_data['cov_est_inv'] = cov_est_inv

    # STAN code
    # the fitting code does not believe that observations are correlated!
    stan_code = """
    data {
        int<lower=0> nobs;                                 
        vector[nobs] x;                       
        vector[nobs] y;   
        matrix[nobs, nobs] cov_est_inv;                    
    }
    parameters {
        real a;
        real b;                                                              
    }
    model {
        vector[nobs] mu;
        real chi2;

        mu = b + a * x;

        # Sellentin & Heavens debiasing scheme:
        # Replace normal likelihood with t-distribution
        # y ~ (1 + (log_normal(mu, cov_est)) / (1 + n_S))^(-n_S/2)  

        chi2 = (y - mu)' * cov_est_inv * (y - mu);

        #target += pow(1.0 + chi2/(1.0 + nobs), -nobs/2.0);
        # MKDEBUG test: log-likelihood, see fit_corr_true_inv_cov
        target += log(1.0 + chi2/(1.0 + nobs)) * -nobs/2.0;
    }
    """


    import pystan
    start = time.time()
    fit = pystan.stan(model_code=stan_code, data=toy_data, iter=2000, chains=n_jobs, verbose=False, n_jobs=n_jobs)
    end = time.time()

    #elapsed = end - start
    #print 'elapsed time = ' + str(elapsed)

    return fit



def set_fit_MCMC(fit, res, i, run):
    """Set mean and std of fit according to stan output res.
    
    Parameters
    ----------
    fit: class Results
        fit data
    res: stan fitting object
        fit output
    i: int
        current n_S index
    run: int
        current run number

    Returns
    -------
    None
    """

    la  = res.extract(permuted=True)
    par  = []
    dpar = []
    for p in fit.par_name:
        par.append(np.mean(la[p]))
        dpar.append(np.std(la[p]))

    fit.set(par, i, run, which='mean')
    fit.set(dpar, i, run, which='std')



def simulate(x1, yreal, n_S_arr, sigma_ML, sigma_m1_ML, sigma_m1_ML_deb, fish_ana, fish_num, fish_deb, fit_norm, fit_SH, options):
    """Simulate data"""
        
    if options.verbose == True:
        print('Creating {} simulations with {} runs each'.format(len(n_S_arr), options.n_R))

    cov = np.diag([options.sig2 for i in range(options.n_D)])            # *** cov of the data in the same catalog! ***

    # Go through number of simulations
    for i, n_S in enumerate(n_S_arr):

        if options.verbose == True:
            print('{}/{}: n_S={}'.format(i+1, len(n_S_arr), n_S))

        # Loop over realisations
        for run in range(options.n_R):

            cov_est = get_cov_ML(yreal, cov, n_S)

            # Normalised trace
            this_sigma_ML = np.trace(cov_est) / options.n_D
            sigma_ML.set([this_sigma_ML], i, run, which='mean')

            # Biased inverse
            cov_est_inv = np.linalg.inv(cov_est)

            this_sigma_m1_ML = np.trace(cov_est_inv) / options.n_D
            sigma_m1_ML.set([this_sigma_m1_ML], i, run, which='mean')

            # Debiased inverse
            cov_est_inv_deb  = debias_cov(cov_est_inv, n_S)
            this_sigma_m1_ML = np.trace(cov_est_inv_deb) / options.n_D
            sigma_m1_ML_deb.set([this_sigma_m1_ML], i, run, which='mean')


            ### Fisher matrix ###
            # analytical
            if options.do_fish_ana == True:
                F = Fisher_ana(x1, cov_est_inv)   # Bug fix 05/10, 1st arg should be x1, not yreal
                dpar = Fisher_error(F)
                fish_ana.set(dpar, i, run, which='std')

            # numerical
            F = Fisher_num(x1, options.a, options.b, cov_est_inv)
            dpar = Fisher_error(F)
            fish_num.set(dpar, i, run, which='std')
            fish_num.F[i,run] = F

            # The following also works, if get_std_var is changed at same time
            #fish_num.set(dpar**2, i, run, which='std')

            # using debiased inverse covariance estimate
            cov_est_inv_debiased = debias_cov(cov_est_inv, n_S)
            F = Fisher_num(x1, options.a, options.b, cov_est_inv_debiased)
            dpar = Fisher_error(F)
            fish_deb.set(dpar, i, run, which='std')

            # MCMC fit of Parameters
            if options.do_fit_stan == True:
                if re.search('norm', options.likelihood) is not None:
                    if options.verbose == True:
                        print('Running MCMC with mv normal likelihood')

                    # Using estimated covariance in likelihood
                    res = fit_corr(x1, cov, cov_est, n_jobs=options.n_jobs)

                    # Using true covariance in likelihood
                    #print('MKDEBUG: cc branch, use true cov for testing')
                    #res = fit_corr(x1, cov, cov, n_jobs=options.n_jobs)

                    # Using true inverse covariance in likelihood
                    #print('MKDEBUG: cc branch, use true *inverse* cov for testing')
                    #res = fit_corr_inv_true(x1, cov, options.sig2, n_jobs=options.n_jobs)

                    set_fit_MCMC(fit_norm, res, i, run)
                if re.search('SH', options.likelihood) is not None:
                    if options.verbose == True:
                        print('Running MCMC with Sellentin&Heavens (SH) likelihood')
                    res = fit_corr_SH(x1, cov, cov_est_inv, n_jobs=options.n_jobs)
                    set_fit_MCMC(fit_SH, res, i, run)

                

def write_to_file(n_S_arr, sigma_ML, sigma_m1_ML, sigma_m1_ML_deb, fish_ana, fish_num, fish_deb, fit_norm, fit_SH, options):
    """Write simulated runs to files"""

    if options.add_simulations == True:
        if options.verbose == True:
            print('Reading previous simulations from disk')

        # Initialise results
        n_S, n_R         = get_n_S_R_from_fit_file(sigma_ML.file_base, npar=1)
        n_n_S            = len(n_S)

        sigma_ML_prev    = Results(sigma_ML.par_name, n_n_S, n_R, file_base=sigma_ML.file_base)
        sigma_m1_ML_prev = Results(sigma_m1_ML.par_name, n_n_S, n_R, file_base=sigma_m1_ML.file_base)
        sigma_m1_ML_deb_prev = Results(sigma_m1_ML_deb.par_name, n_n_S, n_R, file_base=sigma_m1_ML_deb.file_base)
        fish_ana_prev    = Results(fish_ana.par_name, n_n_S, n_R, file_base=fish_ana.file_base, fct=fish_ana.fct)
        fish_num_prev    = Results(fish_num.par_name, n_n_S, n_R, file_base=fish_num.file_base, fct=fish_num.fct, yscale='linear')
        fish_deb_prev    = Results(fish_deb.par_name, n_n_S, n_R, file_base=fish_deb.file_base, fct=fish_deb.fct)
        fit_norm_prev    = Results(fit_norm.par_name, n_n_S, n_R, file_base=fit_norm.file_base, fct=fit_norm.fct)
        fit_SH_prev      = Results(fit_SH.par_name, n_n_S, n_R, file_base=fit_SH.file_base, fct=fit_SH.fct)

        # Fill results from files
        read_from_file(sigma_ML_prev, sigma_m1_ML_prev, sigma_m1_ML_deb_prev, fish_ana_prev, fish_num_prev, fish_deb_prev, fit_norm_prev, \
                       fit_SH_prev, options)

        # Add new results
        sigma_ML.append(sigma_ML_prev)
        sigma_m1_ML.append(sigma_m1_ML_prev)
        sigma_m1_ML_deb.append(sigma_m1_ML_deb_prev)
        fish_ana.append(fish_ana_prev)
        fish_num.append(fish_num_prev)
        fish_deb.append(fish_deb_prev)
        fit_norm.append(fit_norm_prev)
        fit_SH.append(fit_SH_prev)

    if options.verbose == True:
        print('Writing simulations to disk')

    if options.do_fish_ana == True:
        fish_ana.write_mean_std(n_S_arr)
    fish_num.write_mean_std(n_S_arr)
    fish_num.write_Fisher(n_S_arr)
    fish_deb.write_mean_std(n_S_arr)
    if options.do_fit_stan == True:
        if re.search('norm', options.likelihood) is not None:
            fit_norm.write_mean_std(n_S_arr)
        if re.search('SH', options.likelihood) is not None:
            fit_SH.write_mean_std(n_S_arr)

    sigma_ML.write_mean_std(n_S_arr)
    sigma_m1_ML.write_mean_std(n_S_arr)
    sigma_m1_ML_deb.write_mean_std(n_S_arr)



def read_from_file(sigma_ML, sigma_m1_ML, sigma_m1_ML_deb, fish_ana, fish_num, fish_deb, fit_norm, fit_SH, param):
    """Read simulated runs from files"""

    if param.verbose == True:
        print('Reading simulations from disk')

    if param.do_fish_ana == True:
        fish_ana.read_mean_std()
    fish_num.read_mean_std(verbose=param.verbose)
    fish_num.read_Fisher()
    fish_deb.read_mean_std(verbose=param.verbose)

    if param.do_fit_stan:
        if re.search('norm', param.likelihood) is not None:
            fit_norm.read_mean_std(verbose=param.verbose)
        if re.search('SH', param.likelihood) is not None:
            fit_SH.read_mean_std(verbose=param.verbose)

    sigma_ML.read_mean_std(verbose=param.verbose)
    sigma_m1_ML.read_mean_std(verbose=param.verbose)
    sigma_m1_ML_deb.read_mean_std(verbose=param.verbose)

    


# Main program
def main(argv=None):
    """Main program.
    """


    # Set default parameters
    p_def = params_default()

    # Command line options
    options, args = parse_options(p_def)
    # Without option parsing, this would be: args = argv[1:]

    if check_options(options) is False:
        return 1

    param = update_param(p_def, options)


    # Save calling command
    log_command(argv)
    if options.verbose:
        log_command(argv, name='sys.stderr')


    if options.verbose is True:
        print('Start program {}'.format(os.path.basename(argv[0])))


    ### Start main program ###

    if options.random_seed is False:
        np.random.seed(1056)                 # set seed to replicate example

    par_name = ['a', 'b']            # Parameter list
    tr_name  = ['tr']                # For cov plots
    delta    = 200                   # Width of uniform distribution for x

    # Number of simulations
    n_S_arr, n_n_S = get_n_S_arr(param.n_S_min, param.n_D, param.f_n_S_max, param.n_n_S, n_S=param.n_S)

    # Display n_S array and exit
    if re.search('d', param.mode) is not None:
        print('n_S =', n_S_arr)
        return 0


    # Initialisation of results
    sigma_ML    = Results(tr_name, n_n_S, options.n_R, file_base='sigma_ML')
    sigma_m1_ML = Results(tr_name, n_n_S, options.n_R, file_base='sigma_m1_ML', yscale='log', fct={'mean': tr_N_m1_ML})
    sigma_m1_ML_deb = Results(tr_name, n_n_S, options.n_R, file_base='sigma_m1_ML_deb', fct={'mean': no_bias})

    fish_ana = Results(par_name, n_n_S, options.n_R, file_base='std_Fisher_ana', yscale='log', fct={'std': par_fish})

    # Removed: 'std_var': std_fish_biased, IK17 calculation
    fish_num = Results(par_name, n_n_S, options.n_R, file_base='std_Fisher_num', yscale='log', \
                       fct={'std': par_fish, 'std_var_TJK13': std_fish_biased_TJK13, 'std_var_TJ14': std_fish_biased_TJ14})
    fish_deb = Results(par_name, n_n_S, options.n_R, file_base='std_Fisher_deb', yscale='log', \
                       fct={'std': no_bias, 'std_var_TJK13': std_fish_deb, 'std_var_TJ14': std_fish_deb_TJ14})
    fit_norm = Results(par_name, n_n_S, options.n_R, file_base='mean_std_fit_norm', yscale=['linear', 'log'],
                       fct={'std': par_fish, 'std_var_TJK13': std_fish_biased_TJK13, 'std_var_TJ14': std_fish_biased_TJ14})
    fit_SH   = Results(par_name, n_n_S, options.n_R, file_base='mean_std_fit_SH', yscale=['linear', 'log'],
                       fct={'std': par_fish, 'std_var_TJK13': std_fish_biased_TJK13, 'std_var_TJ14': std_fish_biased_TJ14})

    # Data
    x1 = uniform.rvs(loc=-delta/2, scale=delta, size=options.n_D)        # exploratory variable
    x1.sort()
    yreal = options.a * x1 + options.b

    # Create simulations
    if re.search('s', options.mode) is not None:
 
        simulate(x1, yreal, n_S_arr, sigma_ML, sigma_m1_ML, sigma_m1_ML_deb, fish_ana, fish_num, fish_deb, fit_norm, fit_SH, options) 

        write_to_file(n_S_arr, sigma_ML, sigma_m1_ML, sigma_m1_ML_deb, fish_ana, fish_num, fish_deb, fit_norm, fit_SH, options)


    # Read simulations
    if re.search('r', options.mode) is not None:

        read_from_file(sigma_ML, sigma_m1_ML, sigma_m1_ML_deb, fish_ana, fish_num, fish_deb, fit_norm, fit_SH, param)


    dpar_exact, det = Fisher_error_ana(x1, options.sig2, delta, mode=-1)

    # Exact inverse covariance
    #cov_inv    = np.diag([1.0 / options.sig2 for i in range(options.n_D)])
    # Numerical Fisher matrix using data
    #F_exact    = Fisher_ana(x1, cov_inv)    # Bug fixed 05/10
    #dpar_exact = Fisher_error(F_exact)
    #print('Parameter error (from exact Fisher_ana)', dpar_exact)

    if options.verbose == True:
        print('Creating plots')

    if options.do_fish_ana == True:
        fish_ana.plot_mean_std(n_S_arr, options.n_D, par={'std': dpar_exact})
    fish_num.plot_mean_std(n_S_arr, options.n_D, par={'std': dpar_exact})
    fish_deb.plot_mean_std(n_S_arr, options.n_D, par={'std': dpar_exact})
    if options.do_fit_stan == True:
        if re.search('norm', options.likelihood) is not None:
            fit_norm.plot_mean_std(n_S_arr, options.n_D, par={'mean': options.par, 'std': dpar_exact})
        if re.search('SH', options.likelihood) is not None:
            fit_SH.plot_mean_std(n_S_arr, options.n_D, par={'mean': options.par, 'std': dpar_exact})

    dpar2 = dpar_exact**2

    fish_num.plot_std_var(n_S_arr, options.n_D, par=dpar2)

    fish_deb.plot_std_var(n_S_arr, options.n_D, par=dpar2)
    if options.do_fit_stan == True:
        if re.search('norm', options.likelihood) is not None:
            fit_norm.plot_std_var(n_S_arr, options.n_D, par=dpar2, sig_var_noise=param.sig_var_noise)
        if re.search('SH', options.likelihood) is not None:
            fit_SH.plot_std_var(n_S_arr, options.n_D, par=dpar2, sig_var_noise=param.sig_var_noise)

    sigma_ML.plot_mean_std(n_S_arr, options.n_D, par={'mean': [options.sig2]})
    sigma_m1_ML.plot_mean_std(n_S_arr, options.n_D, par={'mean': [1/options.sig2]})
    sigma_m1_ML_deb.plot_mean_std(n_S_arr, options.n_D, par={'mean': [1/options.sig2]})

    #plot_std_fish_biased_ana(par_name, n_S_arr, x1, options.sig2, delta, F=fish_num.F, n_R=options.n_R)
    #plot_det(n_S_arr, x1, options.sig2, delta, fish_num.F, options.n_R)
    #plot_A_alpha2(n_S_arr, options.n_D, dpar2[1])

    ### End main program

    if options.verbose is True:
        print('Finish program {}'.format(os.path.basename(argv[0])))

    return 0



if __name__ == "__main__":
    sys.exit(main(sys.argv))
<|MERGE_RESOLUTION|>--- conflicted
+++ resolved
@@ -526,12 +526,8 @@
     tmp = my_string_split(param.sig_var_noise, num=2, verbose=param.verbose, stop=True)
     if tmp != None:
         param.sig_var_noise = [float(s) for s in tmp]
-<<<<<<< HEAD
     else:
         param.sig_var_noise = None
-=======
-    param.sig_var_noise = None
->>>>>>> 018234cd
 
     if options.str_n_S == None:
         param.n_S = None
