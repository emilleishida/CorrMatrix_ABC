#!/usr/bin/env python

import numpy as np
from scipy.stats import norm, uniform, multivariate_normal
#import matplotlib
#matplotlib.use("Agg")
import pylab as plt
import sys
import os
import re
import time
import copy
from astropy.table import Table, Column
from astropy.io import ascii
from optparse import OptionParser
from optparse import OptionGroup

sys.path.append('../..')
from covest import *


"""
test_ML.py.

Example run to create simulations:
test_ML.py   -D 750   -p   1_0   -s   5   -v   -m s  -r   -n   4   --n_n_S   10   -R 100

Add more simulations:
test_ML.py   -D 750   -p   1_0   -s   5   -v   -m s  -r   -n   4   --n_n_S   10   -R 100 -a

Read existing simulations:
test_ML.py   -D 750   -p   1_0   -s   5   -v   -m r  -r   -n   4   --n_n_S   10   -R 100
"""



"""The following functions correspond to the expectation values for Gaussian
   distributions. See Taylor, Joachimi & Kitching (2013), TKB13
"""



def A_corr(n_S, n_D):
    """Return TJK13 (28), this is A/alpha^2.
    """
    
    A_c =  1.0 / ((n_S - n_D - 1.0) * (n_S - n_D - 4.0))

    return A_c



def tr_N_m1_ML(n, n_D, par):
    """Maximum-likelihood estimate of inverse covariance normalised trace.
       TJK13 (24), IK17 (4).
       This is 1/alpha.
    """

    #return [alpha(n_S, n_D) * par for n_S in n]
    return [1/alpha_new(n_S, n_D) * par for n_S in n]



def par_fish(n, n_D, par):
    """Parameter RMS from Fisher matrix using biased precision matrix.
       Square root of expectation value of TJK13 (43), follows from (25).
       Also square root of IK17 (9).
    """

    #return [np.sqrt(1.0 / alpha(n_S, n_D)) * par for n_S in n]
    return [np.sqrt(alpha_new(n_S, n_D)) * par for n_S in n]
 


def par_fish_SH(n, n_D, par):
    """Parameter RMS from Fisher matrix esimation of SH likelihood.
    """

    return [np.sqrt(alpha_new(n_S, n_D) * 2.0 * n / (n - 1.0)) * par for n_S in n]


def std_fish_deb(n, n_D, par):
    """Error on variance from Fisher matrix with debiased inverse covariance estimate.
       Square root of TJK13 (49, 50).
    """

    return [np.sqrt(2.0 / (n_S - n_D - 4.0)) * par for n_S in n]


def coeff_TJ14(n_S, n_D, n_P):
    """Square root of the prefactor for the variance of the parameter variance, TJ14 (12).
    """

    return np.sqrt(2 * (n_S - n_D + n_P - 1) / (n_S - n_D - 2)**2)


def std_fish_deb_TJ14(n, n_D, par):
    """Error on variance from the Fisher matrix. From TJ14 (12).
    """

    n_P = 2  # Number of parameters

    return [coeff_TJ14(n_S, n_D, n_P) * par for n_S in n]


def std_fish_biased_TJ14(n, n_D, par):
    """Error on variance from the Fisher matrix. From TJ14 (12), with division by the de-biasing factor alpha.
    """

    n_P = 2  # Number of parameters

<<<<<<< HEAD
    return [np.sqrt(2 * (n_S - n_D + n_P - 1) / (n_S - n_D - 2)**2) / alpha(n_S, n_D) * par for n_S in n]
    #return [coeff_TJ14(n_S, n_D, n_P) alpha(n_S, n_D) * par for n_S in n]
=======
    return [coeff_TJ14(n_S, n_D, n_P) alpha(n_S, n_D) * par for n_S in n]
>>>>>>> b89844ae


def params_default():
    """Set default parameter values.

    Parameters
    ----------
    None

    Returns
    -------
    p_def: class mkstuff.param
        parameter values
    """

    n_D = 750

    p_def = param(
        n_D = n_D,
        n_R = 10,
        n_n_S = 10,
        f_n_S_max = 10.0,
        n_S_min = n_D + 5,
        spar = '1.0 0.0',
        sig2 = 5.0,
        xcorr = 0.0,
        mode   = 's',
        do_fit_stan = False,
        do_fish_ana = False,
        likelihood  = 'norm_deb',
        n_jobs = 1,
        random_seed = False,
        plot_style = 'talk'
    )

    return p_def



def parse_options(p_def):
    """Parse command line options.

    Parameters
    ----------
    p_def: class mkstuff.param
        parameter values

    Returns
    -------
    options: tuple
        Command line options
    args: string
        Command line string
    """

    usage  = "%prog [OPTIONS]"
    parser = OptionParser(usage=usage)

    parser.add_option('-D', '--n_D', dest='n_D', type='int', default=p_def.n_D,
        help='Number of data points, default={}'.format(p_def.n_D))
    parser.add_option('-R', '--n_R', dest='n_R', type='int', default=p_def.n_R,
        help='Number of runs per simulation, default={}'.format(p_def.n_R))
    parser.add_option('', '--n_n_S', dest='n_n_S', type='int', default=p_def.n_n_S,
        help='Number of n_S, where n_S is the number of simulation, default={}'.format(p_def.n_n_S))
    parser.add_option('', '--f_n_S_max', dest='f_n_S_max', type='float', default=p_def.f_n_S_max,
        help='Maximum n_S = n_D x f_n_S_max, default: f_n_S_max={}'.format(p_def.f_n_S_max))
    parser.add_option('', '--n_S_min', dest='n_S_min', type='int', default=p_def.n_S_min,
        help='Minimum n_S, default=n_D+5 ({})'.format(p_def.n_S_min))
    parser.add_option('', '--n_S', dest='str_n_S', type='string', default=None,
        help='Array of n_S, default=None. If given, overrides n_S_min, n_n_S and f_n_S_max')


    parser.add_option('-p', '--par', dest='spar', type='string', default=p_def.spar,
        help='list of parameter values, default=\'{}\''.format(p_def.spar))
    parser.add_option('-s', '--sig2', dest='sig2', type='float', default=p_def.sig2,
        help='variance of Gaussian, default=\'{}\''.format(p_def.sig2))
    parser.add_option('-x', '--xcorr', dest='xcorr', type='float', default=p_def.xcorr,
        help='cross-correlation on off-diagonal covariance, default=\'{}\''.format(p_def.xcorr))

    parser.add_option('', '--fit_stan', dest='do_fit_stan', action='store_true',
        help='Run stan for MCMC fitting, default={}'.format(p_def.do_fit_stan))
    parser.add_option('', '--fish_ana', dest='do_fish_ana', action='store_true',
        help='Calculate analytical Fisher matrix, default={}'.format(p_def.do_fish_ana))
    parser.add_option('-L', '--like', dest='likelihood', type='string', default=p_def.likelihood,
        help='Likelihood for MCMC, one in \'norm_deb\'|\'norm_biased\'|\'SH\', default=\'{}\''.format(p_def.likelihood))
    parser.add_option('', '--sig_var_noise', dest='sig_var_noise', type='string',
        help='MCMC \'noise\' to be subtracted from sigma(var) plots for fits, default=None')

    parser.add_option('-m', '--mode', dest='mode', type='string', default=p_def.mode,
        help='Mode: \'s\'=simulate, \'r\'=read, default={}'.format(p_def.mode))
    parser.add_option('-a', '--add_simulations', dest='add_simulations', action='store_true', help='add simulations to existing files')
    parser.add_option('-r', '--random_seed', dest='random_seed', action='store_true', help='random seed')

    parser.add_option('-n', '--n_jobs', dest='n_jobs', type='int', default=p_def.n_jobs,
        help='Number of parallel jobs, default={}'.format(p_def.n_jobs))

    parser.add_option('-b', '--boxwidth', dest='boxwidth', type='float', default=None,
        help='box width for box plot, default=None, determined from n_S array')
    parser.add_option('', '--plot_style', dest='plot_style', type='string', default=p_def.plot_style,
        help='plot style, one in \'paper\'|\'talk\' (default)')

    parser.add_option('-v', '--verbose', dest='verbose', action='store_true', help='verbose output')

    options, args = parser.parse_args()

    return options, args



def check_options(options):
    """Check command line options.

    Parameters
    ----------
    options: tuple
        Command line options

    Returns
    -------
    erg: bool
        Result of option check. False if invalid option value.
    """

    if options.add_simulations == True:
        if options.random_seed is False:
            error('Adding simulations (-a) only possible with random seed (-r)')
        if re.search('r', options.mode) is not None:
            error('Adding simulations (-a) is not  possible in read mode (-m r)')
        if not os.path.isfile('sigma_ML.txt'):
            error('Previous file \'sigma_ML.txt\' necessary for option -a (adding simulations)')

    if re.search('s', options.mode) is not None and re.search('r', options.mode) is not None:
        error('Simulation and read mode (-m rs) not possible simultaneously') 

    see_help = 'See option \'-h\' for help.'

    return True



def update_param(p_def, options):
    """Return default parameter, updated and complemented according to options.
    
    Parameters
    ----------
    p_def:  class mkstuff.param
        parameter values
    optiosn: tuple
        command line options
    
    Returns
    -------
    param: class mkstuff.param
        updated paramter values
    """

    param = copy.copy(p_def)

    # Update keys in param according to options values
    for key in vars(param):
        if key in vars(options):
            setattr(param, key, getattr(options, key))

    # Add remaining keys from options to param
    for key in vars(options):
        if not key in vars(param):
            setattr(param, key, getattr(options, key))

    # Do extra stuff if necessary
    par = my_string_split(param.spar, num=2, verbose=param.verbose, stop=True)
    options.par = [float(p) for p in par]
    options.a = options.par[0]
    options.b = options.par[1]

    tmp = my_string_split(param.sig_var_noise, num=2, verbose=param.verbose, stop=True)
    if tmp != None:
        param.sig_var_noise = [float(s) for s in tmp]
    else:
        param.sig_var_noise = None

    if options.str_n_S == None:
        param.n_S = None
    else:
        str_n_S_list = my_string_split(options.str_n_S, verbose=False, stop=True)
        param.n_S = [int(str_n_S) for str_n_S in str_n_S_list]


    return param



def numbers_from_file(file_base, npar):
    """Return number of simulation and runs as read from simulation file"""

    dat = ascii.read('{}.txt'.format(file_base))

    # Number of simulation cases = number of rows in file
    n_n_S = len(dat['n_S'])

    # Number of runs: number of columns, subtract one (n_S), divide by 2 (mean+std),
    # devide by number of parameters
    n_R   = (len(dat.keys()) - 1) / 2 / npar

    return n_n_S, n_R



def Fisher_ana_ele(r, s, x, Psi):
    """Return analytical Fisher matrix element (r, s).

    Parameters
    ----------
    r, s: integer
        indices of matrix, r,s in {0,1}
    x: array of float
        abcissa for data vector y(x)=a*x+b
    Psi: matrix
        precision matrix

    Returns
    -------
    f_rs: float
        Fisher matrix element (r, s)
    """

    n_D = len(x)
    v = np.zeros(shape = (2, n_D))
    for i in (r, s):
        if i == 0:
            v[i] = x
        elif i == 1:
            v[i] = np.ones(shape=n_D)
        else:
            print('Invalid index {}'.format(i))
            sys.exit(1)

    f_rs = np.einsum('i,ij,j', v[r], Psi, v[s])

    return f_rs


def Fisher_num_ele(r, s, x, a, b, Psi):
    """Return numerical Fisher matrix element (r, s).

    Parameters
    ----------
    r, s: integer
        indices of matrix, r,s in {0,1}
    x: array of float
        x-values on which data vector is evaluated
    a, b: double
        parameters
    Psi: matrix
        precision matrix

    Returns
    -------
    f_rs: float
        Fisher matrix element (r, s)
    """


    if r == 0:
        h = 0.1 * a
        dy_dr = ((a+h) * x + b - ((a-h) * x + b)) / (2*h)
    else:
        h = 0.1
        dy_dr = (a * x + b+h - (a * x + b-h)) / (2*h)

    if s == 0:
        h = 0.1 * a
        dy_ds = ((a+h) * x + b - ((a-h) * x + b)) / (2*h)
    else:
        h = 0.1
        dy_ds = (a * x + b+h - (a * x + b-h)) / (2*h)

    f_rs = np.einsum('i,ij,j', dy_dr, Psi, dy_ds)

    return f_rs



def Fisher_error(F):
    """Return errors (Cramer-Rao bounds) from Fisher matrix

    Parameters
    ----------
    F: matrix of float
        Fisher matrix

    Returns
    -------
    d: array of float
        vector of parameter errors
    """

    Finv = np.linalg.inv(F)
    d    = np.sqrt(np.diag(Finv))

    return d



def Fisher_ana(y, Psi):
    """Return analytical Fisher matrix

    Parameters
    ----------
     y: array of float
        data vector
    Psi: matrix
        precision matrix

    Returns
    -------
    f: matrix
        Fisher matrix
    """

    f = np.zeros(shape = (2, 2))
    for r in (0, 1):
        for s in (0, 1):
            f[r,s] = Fisher_ana_ele(r, s, y, Psi)

    return f



def Fisher_num(x, a, b, Psi):
    """Return numerical Fisher matrix

    Parameters
    ----------
    x: array of float
        x-values of data vector
    a, b: double
        parameters
    Psi: matrix
        precision matrix

    Returns
    -------
    f: matrix
        Fisher matrix
    """

    f = np.zeros(shape = (2, 2))
    for r in (0, 1):
        for s in (0, 1):
            f[r,s] = Fisher_num_ele(r, s, x, a, b, Psi)

    return f



def get_cov_ML_by_hand(y2, ymean, cov, n_S, n_D):
    """ Element-by-element compuation of covariance, for checking. Use:
        ymean = np.mean(y2, axis=0)
        cov_est = get_cov_ML_by_hand(y2, ymean, cov, size, n_D)
        to get same result as `get_cov_ML`.
    """

    cov_est = np.zeros(shape=(n_D, n_D))
    if n_D > 1:

        #didj = (y2 - ymean)*(y2 - ymean)
        #cov_est = didj.sum(axis=0)

        for i in range(n_D):
            for j in range(i, n_D):
                cov_est[i,j] = sum((y2[:,i] - ymean[i]) * (y2[:,j] - ymean[j]))
        for i in range(n_D):
            for j in range(0, i):
                cov_est[i,j] = cov_est[j,i]
        cov_est = cov_est / (n_S - 1.0)

    else:

        cov_est[0,0] = sum((y2 - ymean) * (y2 - ymean)) / (n_S - 1.0)

    return cov_est



def get_cov_ML(mean, cov, size):

    y2 = multivariate_normal.rvs(mean=mean, cov=cov, size=size)
    # y2[:,j] = realisations for j-th data entry
    # y2[i,:] = data vector for i-th realisation

    cov_est = np.cov(y2, rowvar=False)

    if size > 1:
        pass
    else:
        cov_est = [[cov_est]]

    return cov_est



def debias_cov(cov_est_inv, n_S):
    """Return debiased inverse covariance estimate
    """

    n_D   = cov_est_inv.shape[0]
    if n_S - n_D - 2 <= 0:
        print('Number of simulations {} too small for data dimension = {}, resulting in singular covariance'.format(n_S, n_D))
    alpha = (n_S - n_D - 2.0) / (n_S - 1.0)

    return alpha * cov_est_inv



def bias_cov(cov_est, n_S):
    """Bias covariance matrix such that the inverse of the returned matrix is debiased.
       This multiplies cov_est with the inverse factor compared to bias_inv_cov.
    """

    n_D   = cov_est.shape[0]
    if n_S - n_D - 2 <= 0:
        print('Number of simulations {} too small for data dimension = {}, resulting in singular covariance'.format(n_S, n_D))
    alpha = (n_S - n_D - 2.0) / (n_S - 1.0)

    return 1/alpha * cov_est


def fit_corr_inv_true(x1, cov_true, sig2, n_jobs=3):
    """
    Generates one draw from a multivariate normal distribution
    and performs the linear fit using the true inverse 
    diagonal covariance

    input:  x1, mean of multivariate normal distribution - vector of floats
            sig2, variance
            n_jobs, number of parallel jobs

    output: fit, Stan fitting object
    """

    # Fit
    toy_data = {}                  # build data dictionary
    toy_data['nobs'] = len(x1)     # sample size = n_D
    toy_data['x'] = x1             # explanatory variable

    # cov = covariance of the data!
    y = multivariate_normal.rvs(mean=x1, cov=cov_true, size=1)
    toy_data['y'] = y              # response variable, here one realisation

    # set estimated covariance matrix for fitting
    cov_inv = np.diag([1.0/sig2 for i in range(len(x1))])
    toy_data['cov_inv'] = cov_inv

    # STAN code
    # the fitting code does not believe that observations are correlated!
    stan_code = """
    data {
        int<lower=0> nobs;
        vector[nobs] x;
        vector[nobs] y; 
        matrix[nobs, nobs] cov_inv;
    }
    parameters {
        real a;
        real b;                                                              
    }
    model {
        vector[nobs] mu;
        real chi2;

        mu = b + a * x;

        chi2 = (y - mu)' * cov_inv * (y - mu);

        target += -chi2/2;
    }
    """

    sys.path.insert(0, '/sps/euclid/Users/mkilbing/.local/lib/python2.7/site-packages')
    import pystan
    start = time.time()
    fit = pystan.stan(model_code=stan_code, data=toy_data, iter=2000, chains=n_jobs, verbose=False, n_jobs=n_jobs)

    # Testing: fast call to pystan
    #fit = pystan.stan(model_code=stan_code, data=toy_data, iter=1, chains=1, verbose=False, n_jobs=n_jobs)

    end = time.time()

    #elapsed = end - start
    #print 'elapsed time = ' + str(elapsed)

    return fit



def fit_corr(x1, cov_true, cov_est, n_jobs=3):
    """
    Generates one draw from a multivariate normal distribution
    and performs the linear fit taking the correlation estimated 
    from simulations into consideration.

    input:  x1, mean of multivariate normal distribution - vector of floats
            cov_true, square covariance matrix for the simulation
            cov_est, square covariance matrix for the fitting
            n_jobs, number of parallel jobs

    output: fit, Stan fitting object
    """

    # Fit
    toy_data = {}                  # build data dictionary
    toy_data['nobs'] = len(x1)     # sample size = n_D
    toy_data['x'] = x1             # explanatory variable

    # cov = covariance of the data!
    y = multivariate_normal.rvs(mean=x1, cov=cov_true, size=1)
    toy_data['y'] = y              # response variable, here one realisation

    # set estimated covariance matrix for fitting
    toy_data['cov_est'] = cov_est

    # STAN code
    # the fitting code does not believe that observations are correlated!
    stan_code = """
    data {
        int<lower=0> nobs;                                 
        vector[nobs] x;                       
        vector[nobs] y;   
        matrix[nobs, nobs] cov_est;                    
    }
    parameters {
        real a;
        real b;                                                              
    }
    model {
        vector[nobs] mu;

        mu = b + a * x;

        y ~ multi_normal(mu, cov_est);             // Likelihood function
    }
    """

    import pystan
    start = time.time()
    fit = pystan.stan(model_code=stan_code, data=toy_data, iter=2000, chains=n_jobs, verbose=False, n_jobs=n_jobs)

    # Testing: fast call to pystan
    #fit = pystan.stan(model_code=stan_code, data=toy_data, iter=1, chains=1, verbose=False, n_jobs=n_jobs)

    end = time.time()

    #elapsed = end - start
    #print 'elapsed time = ' + str(elapsed)

    return fit


def fit_corr_SH(x1, cov_true, cov_est_inv, n_jobs=3):
    """
    Generates one draw from a multivariate student-t distribution
    (see Sellentin & Heavens 2015)
    and performs the linear fit taking the correlation estimated 
    from simulations into consideration.

    input:  x1, mean of multivariate normal distribution - vector of floats
            cov_true, square covariance matrix for the simulation
            cov_est_inv, inverse square covariance matrix for the fitting
            n_jobs, number of parallel jobs

    output: fit, Stan fitting object
    """

    # Fit
    toy_data = {}                  # build data dictionary
    toy_data['nobs'] = len(x1)     # sample size = n_D
    toy_data['x'] = x1             # explanatory variable

    # cov = covariance of the data!
    y = multivariate_normal.rvs(mean=x1, cov=cov_true, size=1)
    toy_data['y'] = y              # response variable, here one realisation

    # set estimated inverse covariance matrix for fitting
    toy_data['cov_est_inv'] = cov_est_inv

    # STAN code
    # the fitting code does not believe that observations are correlated!
    stan_code = """
    data {
        int<lower=0> nobs;                                 
        vector[nobs] x;                       
        vector[nobs] y;   
        matrix[nobs, nobs] cov_est_inv;                    
    }
    parameters {
        real a;
        real b;                                                              
    }
    model {
        vector[nobs] mu;
        real chi2;

        mu = b + a * x;

        # Sellentin & Heavens debiasing scheme:
        # Replace normal likelihood with t-distribution
        # y ~ (1 + (log_normal(mu, cov_est)) / (1 + n_S))^(-n_S/2)  

        chi2 = (y - mu)' * cov_est_inv * (y - mu);

        # target += log-likelihood
        target += log(1.0 + chi2/(1.0 + nobs)) * -nobs/2.0;
    }
    """


    sys.path.insert(0, '/sps/euclid/Users/mkilbing/.local/lib/python2.7/site-packages')
    import pystan
    start = time.time()
    fit = pystan.stan(model_code=stan_code, data=toy_data, iter=2000, chains=n_jobs, verbose=False, n_jobs=n_jobs)
    end = time.time()

    #elapsed = end - start
    #print 'elapsed time = ' + str(elapsed)

    return fit



def set_fit_MCMC(fit, res, i, run):
    """Set mean and std of fit according to stan output res.
    
    Parameters
    ----------
    fit: class Results
        fit data
    res: stan fitting object
        fit output
    i: int
        current n_S index
    run: int
        current run number

    Returns
    -------
    None
    """

    la  = res.extract(permuted=True)
    par  = []
    dpar = []
    for p in fit.par_name:
        par.append(np.mean(la[p]))
        dpar.append(np.std(la[p]))

    fit.set(par, i, run, which='mean')
    fit.set(dpar, i, run, which='std')



def simulate(x1, yreal, n_S_arr, sigma_ML, sigma_m1_ML, sigma_m1_ML_deb, fish_ana, fish_num, fish_deb, fit_norm, fit_SH, options):
    """Simulate data"""
        
    if options.verbose == True:
        print('Creating {} simulations with {} runs each'.format(len(n_S_arr), options.n_R))

    cov = np.diag([options.sig2 for i in range(options.n_D)])            # *** cov of the data in the same catalog! ***
    if options.xcorr != 0:
        cov = cov + np.full((options.n_D,options.n_D), options.xcorr) - np.diag([options.xcorr for i in range(options.n_D)])

    # Go through number of simulations
    for i, n_S in enumerate(n_S_arr):

        if options.verbose == True:
            print('{}/{}: n_S={}'.format(i+1, len(n_S_arr), n_S))

        # Loop over realisations
        for run in range(options.n_R):

            cov_est = get_cov_ML(yreal, cov, n_S)

            # Normalised trace
            this_sigma_ML = np.trace(cov_est) / options.n_D
            sigma_ML.set([this_sigma_ML], i, run, which='mean')

            # Biased inverse
            cov_est_inv = np.linalg.inv(cov_est)

            this_sigma_m1_ML = np.trace(cov_est_inv) / options.n_D
            sigma_m1_ML.set([this_sigma_m1_ML], i, run, which='mean')

            # Debiased inverse
            cov_est_inv_deb  = debias_cov(cov_est_inv, n_S)
            this_sigma_m1_ML = np.trace(cov_est_inv_deb) / options.n_D
            sigma_m1_ML_deb.set([this_sigma_m1_ML], i, run, which='mean')


            ### Fisher matrix ###
            # analytical
            if options.do_fish_ana == True:
                F = Fisher_ana(x1, cov_est_inv)   # Bug fix 05/10, 1st arg should be x1, not yreal
                dpar = Fisher_error(F)
                fish_ana.set(dpar, i, run, which='std')

            # numerical
            F = Fisher_num(x1, options.a, options.b, cov_est_inv)
            dpar = Fisher_error(F)
            fish_num.set(dpar, i, run, which='std')
            fish_num.F[i,run] = F

            # The following also works, if get_std_var is changed at same time
            #fish_num.set(dpar**2, i, run, which='std')

            # using debiased inverse covariance estimate
            cov_est_inv_debiased = debias_cov(cov_est_inv, n_S)
            F = Fisher_num(x1, options.a, options.b, cov_est_inv_debiased)
            dpar = Fisher_error(F)
            fish_deb.set(dpar, i, run, which='std')

            # MCMC fit of Parameters
            if options.do_fit_stan == True:
                if re.search('norm_biased', options.likelihood) is not None:
                    if options.verbose == True:
                        print('Running MCMC with mv normal likelihood and biased inverse covariance')

                    res = fit_corr(x1, cov, cov_est, n_jobs=options.n_jobs)
                    set_fit_MCMC(fit_norm, res, i, run)

                elif re.search('norm_deb', options.likelihood) is not None:
                    if options.verbose == True:
                        print('Running MCMC with mv normal likelihood and debiased inverse covariance')

                    cov_est_biased  = bias_cov(cov_est, n_S)
                    res = fit_corr(x1, cov, cov_est_biased, n_jobs=options.n_jobs)

                    # Using true covariance in likelihood
                    #print('MKDEBUG: cc branch, use true cov for testing')
                    #res = fit_corr(x1, cov, cov, n_jobs=options.n_jobs)

                    # Using true inverse covariance in likelihood
                    #print('MKDEBUG: cc branch, use true *inverse* cov for testing')
                    #res = fit_corr_inv_true(x1, cov, options.sig2, n_jobs=options.n_jobs)

                    set_fit_MCMC(fit_norm, res, i, run)

                if re.search('SH', options.likelihood) is not None:
                    if options.verbose == True:
                        print('Running MCMC with Sellentin&Heavens (SH) likelihood')
                    res = fit_corr_SH(x1, cov, cov_est_inv, n_jobs=options.n_jobs)
                    set_fit_MCMC(fit_SH, res, i, run)

                

def write_to_file(n_S_arr, sigma_ML, sigma_m1_ML, sigma_m1_ML_deb, fish_ana, fish_num, fish_deb, \
                  fit_norm_num, fit_norm_deb, fit_SH, options):
    """Write simulated runs to files"""

    if options.add_simulations == True:
        if options.verbose == True:
            print('Reading previous simulations from disk')

        # Initialise results
        n_S, n_R         = get_n_S_R_from_fit_file(sigma_ML.file_base, npar=1)
        n_n_S            = len(n_S)

        sigma_ML_prev    = Results(sigma_ML.par_name, n_n_S, n_R, file_base=sigma_ML.file_base)
        sigma_m1_ML_prev = Results(sigma_m1_ML.par_name, n_n_S, n_R, file_base=sigma_m1_ML.file_base)
        sigma_m1_ML_deb_prev = Results(sigma_m1_ML_deb.par_name, n_n_S, n_R, file_base=sigma_m1_ML_deb.file_base)
        fish_ana_prev    = Results(fish_ana.par_name, n_n_S, n_R, file_base=fish_ana.file_base, fct=fish_ana.fct)
        fish_num_prev    = Results(fish_num.par_name, n_n_S, n_R, file_base=fish_num.file_base, fct=fish_num.fct, yscale='linear')
        fish_deb_prev    = Results(fish_deb.par_name, n_n_S, n_R, file_base=fish_deb.file_base, fct=fish_deb.fct)
        fit_norm_num_prev = Results(fit_norm_num.par_name, n_n_S, n_R, file_base=fit_norm_num.file_base, fct=fit_norm_num.fct)
        fit_norm_deb_prev = Results(fit_norm_deb.par_name, n_n_S, n_R, file_base=fit_norm_deb.file_base, fct=fit_norm_deb.fct)
        fit_SH_prev      = Results(fit_SH.par_name, n_n_S, n_R, file_base=fit_SH.file_base, fct=fit_SH.fct)

        # Fill results from files
        read_from_file(sigma_ML_prev, sigma_m1_ML_prev, sigma_m1_ML_deb_prev, fish_ana_prev, fish_num_prev, fish_deb_prev, \
                       fit_norm_num_prev, fit_norm_deb_prev, fit_SH_prev, options)

        # Add new results
        sigma_ML.append(sigma_ML_prev)
        sigma_m1_ML.append(sigma_m1_ML_prev)
        sigma_m1_ML_deb.append(sigma_m1_ML_deb_prev)
        fish_ana.append(fish_ana_prev)
        fish_num.append(fish_num_prev)
        fish_deb.append(fish_deb_prev)
        fit_norm_num.append(fit_norm_num_prev)
        fit_norm_deb.append(fit_norm_deb_prev)
        fit_SH.append(fit_SH_prev)

    if options.verbose == True:
        print('Writing simulations to disk')

    if options.do_fish_ana == True:
        fish_ana.write_mean_std(n_S_arr)
    fish_num.write_mean_std(n_S_arr)
    fish_num.write_Fisher(n_S_arr)
    fish_deb.write_mean_std(n_S_arr)
    if options.do_fit_stan == True:
        if re.search('norm_biased', options.likelihood) is not None:
            fit_norm_num.write_mean_std(n_S_arr)
        if re.search('norm_deb', options.likelihood) is not None:
            fit_norm_deb.write_mean_std(n_S_arr)
        if re.search('SH', options.likelihood) is not None:
            fit_SH.write_mean_std(n_S_arr)

    sigma_ML.write_mean_std(n_S_arr)
    sigma_m1_ML.write_mean_std(n_S_arr)
    sigma_m1_ML_deb.write_mean_std(n_S_arr)



def read_from_file(sigma_ML, sigma_m1_ML, sigma_m1_ML_deb, fish_ana, fish_num, fish_deb, \
                   fit_norm_num, fit_norm_deb, fit_SH, param):
    """Read simulated runs from files"""

    if param.verbose == True:
        print('Reading simulations from disk')

    if param.do_fish_ana == True:
        fish_ana.read_mean_std()
    fish_num.read_mean_std(verbose=param.verbose)
    fish_num.read_Fisher()
    fish_deb.read_mean_std(verbose=param.verbose)

    if param.do_fit_stan:
        if re.search('norm_biased', param.likelihood) is not None:
            fit_norm_num.read_mean_std(verbose=param.verbose)
        if re.search('norm_deb', param.likelihood) is not None:
            fit_norm_deb.read_mean_std(verbose=param.verbose)
        if re.search('SH', param.likelihood) is not None:
            fit_SH.read_mean_std(verbose=param.verbose)

    sigma_ML.read_mean_std(npar=1, verbose=param.verbose)
    sigma_m1_ML.read_mean_std(npar=1, verbose=param.verbose)
    sigma_m1_ML_deb.read_mean_std(npar=1, verbose=param.verbose)

    

# Main program
def main(argv=None):
    """Main program.
    """


    # Set default parameters
    p_def = params_default()

    # Command line options
    options, args = parse_options(p_def)
    # Without option parsing, this would be: args = argv[1:]

    if check_options(options) is False:
        return 1

    param = update_param(p_def, options)


    # Save calling command
    log_command(argv)
    if options.verbose:
        log_command(argv, name='sys.stderr')


    if options.verbose is True:
        print('Start program {}'.format(os.path.basename(argv[0])))


    ### Start main program ###

    if options.random_seed is False:
        np.random.seed(1056)                 # set seed to replicate example

    par_name = ['a', 'b']            # Parameter list
    tr_name  = ['tr']                # For cov plots
    delta    = 200                   # Width of uniform distribution for x

    # Number of simulations
    n_S_arr, n_n_S = get_n_S_arr(param.n_S_min, param.n_D, param.f_n_S_max, param.n_n_S, n_S=param.n_S)

    # Display n_S array and exit
    if re.search('d', param.mode) is not None:
        print('n_S =', n_S_arr)
        return 0


    # Initialisation of results
    sigma_ML = Results(tr_name, n_n_S, options.n_R, file_base='sigma_ML')
    sigma_m1_ML = Results(tr_name, n_n_S, options.n_R, file_base='sigma_m1_ML', yscale='log', fct={'mean': tr_N_m1_ML})
    sigma_m1_ML_deb = Results(tr_name, n_n_S, options.n_R, file_base='sigma_m1_ML_deb', fct={'mean': no_bias})

    fish_ana = Results(par_name, n_n_S, options.n_R, file_base='std_Fisher_ana', yscale='log', fct={'std': par_fish})

    fish_num = Results(par_name, n_n_S, options.n_R, file_base='std_Fisher_num', yscale='log', \
                       fct={'std': par_fish, 'std_var_TJK13': std_fish_biased_TJK13, 'std_var_TJ14': std_fish_biased_TJ14})
    fish_deb = Results(par_name, n_n_S, options.n_R, file_base='std_Fisher_deb', yscale='log', \
                       fct={'std': no_bias, 'std_var_TJK13': std_fish_deb, 'std_var_TJ14': std_fish_deb_TJ14})
    fit_norm_num = Results(par_name, n_n_S, options.n_R, file_base='mean_std_fit_norm', yscale=['linear', 'log'],
                       fct={'std': par_fish, 'std_var_TJK13': std_fish_biased_TJK13, 'std_var_TJ14': std_fish_biased_TJ14})
    fit_norm_deb = Results(par_name, n_n_S, options.n_R, file_base='mean_std_fit_norm_deb', yscale=['linear', 'log'],
                       fct={'std': no_bias, 'std_var_TJ14': std_fish_deb_TJ14})
    fit_SH = Results(par_name, n_n_S, options.n_R, file_base='mean_std_fit_SH', yscale=['linear', 'log'],
                       fct={'std': par_fish_SH})

    # Data
    x1 = uniform.rvs(loc=-delta/2, scale=delta, size=options.n_D)        # exploratory variable
    x1.sort()
    yreal = options.a * x1 + options.b

    # Create simulations
    if re.search('s', options.mode) is not None:

        if re.search('norm_biased', options.likelihood) is not None:
            fit_norm = fit_norm_num
        elif re.search('norm_deb', options.likelihood) is not None:
            fit_norm = fit_norm_deb
        else:
            fit_norm = fit_norm_num  # Dummy variable, could be changed to make more error-proof
 
        simulate(x1, yreal, n_S_arr, sigma_ML, sigma_m1_ML, sigma_m1_ML_deb, fish_ana, fish_num, fish_deb, fit_norm, fit_SH, options) 

        write_to_file(n_S_arr, sigma_ML, sigma_m1_ML, sigma_m1_ML_deb, fish_ana, fish_num, fish_deb, \
                      fit_norm_num, fit_norm_deb, fit_SH, options)


    # Read simulations
    if re.search('r', options.mode) is not None:

        read_from_file(sigma_ML, sigma_m1_ML, sigma_m1_ML_deb, fish_ana, fish_num, fish_deb, \
                       fit_norm_num, fit_norm_deb, fit_SH, param)


    if options.xcorr == 0:
        mode = -1
    else:
        mode = 2
    dpar_exact, det = Fisher_error_ana(x1, options.sig2, options.xcorr, delta, mode=mode)


    # Make plots
    if options.verbose == True:
        print('Creating plots')

    if options.do_fish_ana == True:
        fish_ana.plot_mean_std(n_S_arr, options.n_D, par={'std': dpar_exact})
    fish_num.plot_mean_std(n_S_arr, options.n_D, par={'std': dpar_exact})
    fish_deb.plot_mean_std(n_S_arr, options.n_D, par={'std': dpar_exact})

    if options.do_fit_stan == True:
        if re.search('norm_biased', options.likelihood) is not None:
            fit_norm_num.plot_mean_std(n_S_arr, options.n_D, par={'mean': options.par, 'std': dpar_exact}, boxwidth=param.boxwidth)
        if re.search('norm_deb', options.likelihood) is not None:
            fit_norm_deb.plot_mean_std(n_S_arr, options.n_D, par={'mean': options.par, 'std': dpar_exact}, boxwidth=param.boxwidth)
        if re.search('SH', options.likelihood) is not None:
            fit_SH.plot_mean_std(n_S_arr, options.n_D, par={'mean': options.par, 'std': dpar_exact}, boxwidth=param.boxwidth)

    dpar2 = dpar_exact**2

    if options.plot_style == 'talk':
        title = True
    else:
        title = False

    fish_num.plot_std_var(n_S_arr, options.n_D, par=dpar2, title=title)

    fish_deb.plot_std_var(n_S_arr, options.n_D, par=dpar2, title=title)
    if options.do_fit_stan == True:
        if re.search('norm_biased', options.likelihood) is not None:
            fit_norm_num.plot_std_var(n_S_arr, options.n_D, par=dpar2, sig_var_noise=param.sig_var_noise, title=title)
        if re.search('norm_deb', options.likelihood) is not None:
            fit_norm_deb.plot_std_var(n_S_arr, options.n_D, par=dpar2, sig_var_noise=param.sig_var_noise, title=title)
        if re.search('SH', options.likelihood) is not None:
            fit_SH.plot_std_var(n_S_arr, options.n_D, par=dpar2, sig_var_noise=param.sig_var_noise, title=title)

    sigma_ML.plot_mean_std(n_S_arr, options.n_D, par={'mean': [options.sig2]}, boxwidth=param.boxwidth, ylim=[4.9, 5.1])

    # Precision matrix trace
    if options.xcorr == 0:
        f_mean = 1/options.sig2
    else:
        c = 1.0/options.xcorr + options.n_D/(options.sig2 - options.xcorr)
        f_mean = 1/(options.sig2 - options.xcorr) - 1/c/(options.sig2 - options.xcorr)**2

    sigma_m1_ML.plot_mean_std(n_S_arr, options.n_D, par={'mean': [f_mean]}, boxwidth=param.boxwidth)
    sigma_m1_ML_deb.plot_mean_std(n_S_arr, options.n_D, par={'mean': [f_mean]}, boxwidth=param.boxwidth)

    ### End main program

    if options.verbose is True:
        print('Finish program {}'.format(os.path.basename(argv[0])))

    return 0



if __name__ == "__main__":
    sys.exit(main(sys.argv))
<|MERGE_RESOLUTION|>--- conflicted
+++ resolved
@@ -109,12 +109,7 @@
 
     n_P = 2  # Number of parameters
 
-<<<<<<< HEAD
     return [np.sqrt(2 * (n_S - n_D + n_P - 1) / (n_S - n_D - 2)**2) / alpha(n_S, n_D) * par for n_S in n]
-    #return [coeff_TJ14(n_S, n_D, n_P) alpha(n_S, n_D) * par for n_S in n]
-=======
-    return [coeff_TJ14(n_S, n_D, n_P) alpha(n_S, n_D) * par for n_S in n]
->>>>>>> b89844ae
 
 
 def params_default():
